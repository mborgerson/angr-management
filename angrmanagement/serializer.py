--- conflicted
+++ resolved
@@ -1,12 +1,8 @@
 import angr
 import simuvex
-<<<<<<< HEAD
 import claripy
 
-=======
->>>>>>> d2a67872
 import types
-
 from rpyc.utils.classic import obtain
 
 class Serializer(object):
@@ -18,9 +14,9 @@
             return None
         if type(o) in (long, int, str, unicode, float, bool):
             return o
-        if type(o) in (list, tuple, set):
-            return type(o)([ self.serialize(e) for e in o ])
-        if type(o) is dict:
+        if type(o) in (list, tuple, set) or type(o).__module__ == '__builtin__' and type(o).__name__ in ('list', 'tuple', 'set'):
+            return [ self.serialize(e) for e in o ]
+        if type(o) is dict or type(o).__module__ == '__builtin__' and type(o).__name__ == "dict":
             return { self.serialize(k):self.serialize(v) for k,v in o.iteritems() }
         if isinstance(o, angr.Surveyor):
             return self._serialize_surveyor(o)
