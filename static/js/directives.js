--- conflicted
+++ resolved
@@ -1,10 +1,6 @@
 'use strict';
 
-<<<<<<< HEAD
-var dirs = angular.module('angr.directives', ['angr.filters', 'angr.tiles', 'angr.workspaces', 'angr.contextMenu', 'angr.tools', 'ui.bootstrap']);
-=======
-var dirs = angular.module('angr.directives', ['angr.filters', 'angr.view', 'angr.context', 'angr.tools', 'ui.bootstrap']);
->>>>>>> 54bfa47e
+var dirs = angular.module('angr.directives', ['angr.filters', 'angr.context', 'angr.tools', 'ui.bootstrap']);
 dirs.directive('newproject', function(AngrData, defaultError) {
     return {
         templateUrl: '/static/partials/newproject.html',
@@ -176,11 +172,7 @@
 });
 */
 
-<<<<<<< HEAD
-dirs.directive('bblock', function bblock(ContextMenu, Schedule, gcomm) {
-=======
-dirs.directive('bblock', function(Context, Schedule) {
->>>>>>> 54bfa47e
+dirs.directive('bblock', function bblock(Context, Schedule, gcomm) {
     return {
         priority: 100,
         templateUrl: '/static/partials/bblock.html',
@@ -188,11 +180,7 @@
 	require: '^workspace',
         scope: {
             block: '=',
-<<<<<<< HEAD
-=======
-            view: '=',
             uictx: '='
->>>>>>> 54bfa47e
         },
         link: {pre: function ($scope, element, attrs, wk) {
 	    $scope.comm = wk.comm;
@@ -234,10 +222,6 @@
 
             updateBlock($scope.block, null);
 
-
-<<<<<<< HEAD
-            wk.comm.graph.delayedFuncs.push(function () {
-=======
             var interactionActions = new Context.Actions({children: [{
                 name: 'Option 1',
                 action: function () {alert('EVERYTHING IS AWESOME');},
@@ -257,18 +241,16 @@
                 }]
             }]});
             var interactionController = function () {
-                var pos = $($element).parent().position();
+                var pos = $(element).parent().position();
                 return {
                     coordinates: new Context.Point(pos.left, pos.top),
                     actions: interactionActions,
                     doubleClick: function () {alert('DO A DOUBLE CLICK\n\nPRESS Z OR R TWICE');}
                 };
             };
-            $scope.myuictx = new Context.Interactable($scope.uictx, $($element), interactionController, 'BASIC_BLOCK');
-        },
-        link: function ($scope, element, attrs) {
-            $scope.view.comm.graph.delayedFuncs.push(function () {
->>>>>>> 54bfa47e
+            $scope.myuictx = new Context.Interactable($scope.uictx, $(element), interactionController, 'BASIC_BLOCK');
+
+            wk.comm.graph.delayedFuncs.push(function () {
                 var el = element[0];
                 el.parentElement.style.width = Math.ceil(el.parentElement.getBoundingClientRect().width) + 'px';
             });
@@ -306,12 +288,8 @@
                     }
                 ];
             });
-<<<<<<< HEAD
+	    */
         }}
-=======
-            */
-        }
->>>>>>> 54bfa47e
     };
 });
 
@@ -514,12 +492,8 @@
         templateUrl: '/static/partials/cfg.html',
         restrict: 'AE',
         scope: {
-<<<<<<< HEAD
-            data: '='
-=======
-            view: '=',
+            data: '=',
             uictx: '='
->>>>>>> 54bfa47e
         },
 	require: '^workspace',
         link: {pre: function ($scope, element, attrs, wk) {
@@ -536,35 +510,7 @@
                 if (!nv) return;
                 wk.comm.graph.centerNode = nv.toString();
             });
-<<<<<<< HEAD
-            ContextMenu.registerEntries(element, function () {
-                return [
-                    {
-                        text: 'CFG Actions',
-                        subitems: [
-                            {
-                                text: 'CFG Scope',
-                                subitems: [
-                                    {
-                                        text: 'Interprocedure',
-                                        checked: true
-                                    }, {
-                                        text: 'Function'
-                                    }, {
-                                        text: 'Proximity'
-                                    }
-                                ]
-                            }, {
-                                text: 'Crash and blame fish'
-                            }
-                        ]
-                    }
-                ];
-            });
         }}
-=======
-        }
->>>>>>> 54bfa47e
     };
 });
 
@@ -715,18 +661,14 @@
     };
 });
 
-dirs.directive('irsb', function(Schedule) {
+dirs.directive('irsb', function irsb(Schedule) {
     return {
         templateUrl: '/static/partials/irsb.html',
         restrict: 'E',
         scope: {
-<<<<<<< HEAD
-            irsb: '=data'
-=======
             irsb: '=data',
-            view: '=',
+            data: '=',
             uictx: '='
->>>>>>> 54bfa47e
         },
 	require: '^workspace',
         link: {pre: function($scope, element, attrs, wk) {
@@ -759,27 +701,17 @@
     };
 });
 
-<<<<<<< HEAD
-dirs.directive('asmstmt', function (gcomm) {
-=======
-dirs.directive('asmstmt', function (Context) {
->>>>>>> 54bfa47e
+dirs.directive('asmstmt', function (Context, gcomm) {
     return {
         templateUrl: '/static/partials/asmstmt.html',
         restrict: 'AE',
         scope: {
-<<<<<<< HEAD
-            addr: '='
-        },
-        controller: function ($scope) {
-	    $scope.gcomm = gcomm;
-=======
-            view: '=',
             addr: '=',
             uictx: '=',
             toggle: '&'
         },
         controller: function ($scope, $element) {
+	    $scope.gcomm = gcomm;
             var interactionActions = new Context.Actions({children: [{
                 name: 'Proof that we are in the asmstmt context',
                 isEnabled: false
@@ -793,8 +725,6 @@
                 };
             };
             $scope.myuictx = new Context.Interactable($scope.uictx, $($element).parent(), interactionController, 'ASM_STMT');
-            
->>>>>>> 54bfa47e
         }
     };
 });
@@ -869,16 +799,12 @@
                 __eq__: "==", __ne__: "!=", __ge__: ">=", __gt__: ">", __le__: "<=", __lt__: "<",
                 __neg__: "-", __or__: "|", __and__: "&", __xor__: "^", __invert__: "~",
                 __lshift__: "<<", __rshift__: ">>"
-            }
-        }
-    };
-});
-
-<<<<<<< HEAD
-dirs.directive('irtmp', function irtmp(ContextMenu) {
-=======
-dirs.directive('irtmp', function(Context) {
->>>>>>> 54bfa47e
+            };
+        }
+    };
+});
+
+dirs.directive('irtmp', function irtmp(Context) {
     return {
         templateUrl: '/static/partials/irtmp.html',
         restrict: 'E',
@@ -891,27 +817,6 @@
             $scope.mouse = function (over) {
                 wk.comm.cfgHighlight.tmps[$scope.tmp] = over;
             };
-<<<<<<< HEAD
-            ContextMenu.registerEntries(element, function () {
-                return [
-                    {
-                        text: 'Temp actions',
-                        subitems: [
-                            {
-                                text: 'Rename temp'
-                            }, {
-                                text: 'wait no that\'s stupid',
-                                disabled: true
-                            }, {
-                                text: 'why would you do that',
-                                disabled: true
-                            }
-                        ]
-                    }
-                ];
-            });
-=======
->>>>>>> 54bfa47e
         }
     };
 });
@@ -943,7 +848,6 @@
                                          {expr_type: 'reg', reg: scope.offset,
                                          before: scope.stmtid})
                         .then(function(exprVal) {
-                            console.log(exprVal);
                             scope.exprVal = exprVal.data;
                         });
                 }
