--- conflicted
+++ resolved
@@ -4,11 +4,7 @@
   <span ng-if="event.event_type == 'PathEventSimRun'">
     {{event.type}} -
       <span ng-if="event.type != 'SimIRSB'">{{event.procedure}}</span>
-<<<<<<< HEAD
-      <span ng-if="event.type == 'SimIRSB'"><span address a="event.addr"></span></span>
-=======
       <span ng-if="event.type == 'SimIRSB'"><cexpr expr="event.addr"></cexpr></span>
->>>>>>> 9a34fa36
   </span>
   <span ng-if="event.event_type == 'PathEventMessage'">
       Message - {{event.category}}
